--- conflicted
+++ resolved
@@ -65,15 +65,6 @@
   traversal/traversal_recurse.cpp
   traversal/traversal_node_base.cpp
   profile.cpp
-<<<<<<< HEAD
-  articulated_model/link.cpp
-  articulated_model/model.cpp
-  articulated_model/model_config.cpp
-  articulated_model/joint.cpp
-  articulated_model/joint_config.cpp
-=======
-  continuous_collision.cpp
->>>>>>> 574a3a57
   distance.cpp
   BVH/BVH_utility.cpp
   BVH/BV_fitter.cpp
